--- conflicted
+++ resolved
@@ -5,51 +5,34 @@
 package irc
 
 import (
+	"crypto/tls"
 	"log"
 	"net"
-<<<<<<< HEAD
-    "time"
+	"time"
 )
 
 type Connection struct {
+	Error     chan error
+	Log       chan string
+	Password  string
+	UseSSL    bool
+	SSLConfig *tls.Config
+
 	socket                 net.Conn
 	pread, pwrite          chan string
-	Error                  chan error
 	syncreader, syncwriter chan bool
-	nick                   string //The nickname we want.
-	nickcurrent            string //The nickname we currently have.
-	user                   string
-	registered             bool
-	server                 string
-	Password               string
-	events                 map[string][]func(*Event)
-=======
-	"time"
-	"crypto/tls"
-)
+	reconnecting           bool
 
-type IRCConnection struct {
-	Error chan error
-	Log chan string
-	Password string
-	SSLConfig *tls.Config
-
-	socket net.Conn
-	pread, pwrite chan string
-	syncreader, syncwriter chan bool
-	reconnecting bool
-
-	nick string //The nickname we want.
+	nick        string //The nickname we want.
 	nickcurrent string //The nickname we currently have.
-	user string
-	registered bool
-	server string
-	events map[string][]func(*IRCEvent)
->>>>>>> 4f82a31c
+	user        string
+	registered  bool
+	server      string
+	events      map[string][]func(*IRCEvent)
 
 	lastMessage time.Time
-	ticker <-chan time.Time
-	ticker2 <-chan time.Time
+	ticker      <-chan time.Time
+	ticker2     <-chan time.Time
 
 	VerboseCallbackHandler bool
 	log                    *log.Logger
@@ -57,19 +40,13 @@
 	quitting bool
 }
 
-<<<<<<< HEAD
 type Event struct {
-	Code    string
-=======
-type IRCEvent struct {
-	Code string
->>>>>>> 4f82a31c
-	Message string
-	Raw string
-	Nick string //<nick>
-	Host string //<nick>!<usr>@<host>
-	Source string //<host>
-	User string //<usr>
-
+	Code      string
+	Message   string
+	Raw       string
+	Nick      string //<nick>
+	Host      string //<nick>!<usr>@<host>
+	Source    string //<host>
+	User      string //<usr>
 	Arguments []string
 }