--- conflicted
+++ resolved
@@ -10,17 +10,6 @@
 )
 
 type IRCConnection struct {
-<<<<<<< HEAD
-	socket                 net.Conn
-	pread, pwrite          chan string
-	Error                  chan os.Error
-	syncreader, syncwriter chan bool
-	nick                   string
-	user                   string
-	registered             bool
-	server                 string
-
-=======
 	socket        net.Conn
 	pread, pwrite chan string
 	Error         chan os.Error
@@ -30,7 +19,7 @@
 	registered    bool
 	server        string
 	Password      string
->>>>>>> bebd74ff
+	
 	events map[string][]func(*IRCEvent)
 
 	lastMessage int64
